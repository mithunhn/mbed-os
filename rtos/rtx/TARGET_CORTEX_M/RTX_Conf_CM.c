/*----------------------------------------------------------------------------
 *      CMSIS-RTOS  -  RTX
 *----------------------------------------------------------------------------
 *      Name:    RTX_Conf_CM.C
 *      Purpose: Configuration of CMSIS RTX Kernel for Cortex-M
 *      Rev.:    V4.70.1
 *----------------------------------------------------------------------------
 *
 * Copyright (c) 1999-2009 KEIL, 2009-2015 ARM Germany GmbH
 * All rights reserved.
 * Redistribution and use in source and binary forms, with or without
 * modification, are permitted provided that the following conditions are met:
 *  - Redistributions of source code must retain the above copyright
 *    notice, this list of conditions and the following disclaimer.
 *  - Redistributions in binary form must reproduce the above copyright
 *    notice, this list of conditions and the following disclaimer in the
 *    documentation and/or other materials provided with the distribution.
 *  - Neither the name of ARM  nor the names of its contributors may be used
 *    to endorse or promote products derived from this software without
 *    specific prior written permission.
 *
 * THIS SOFTWARE IS PROVIDED BY THE COPYRIGHT HOLDERS AND CONTRIBUTORS "AS IS"
 * AND ANY EXPRESS OR IMPLIED WARRANTIES, INCLUDING, BUT NOT LIMITED TO, THE
 * IMPLIED WARRANTIES OF MERCHANTABILITY AND FITNESS FOR A PARTICULAR PURPOSE
 * ARE DISCLAIMED. IN NO EVENT SHALL COPYRIGHT HOLDERS AND CONTRIBUTORS BE
 * LIABLE FOR ANY DIRECT, INDIRECT, INCIDENTAL, SPECIAL, EXEMPLARY, OR
 * CONSEQUENTIAL DAMAGES (INCLUDING, BUT NOT LIMITED TO, PROCUREMENT OF
 * SUBSTITUTE GOODS OR SERVICES; LOSS OF USE, DATA, OR PROFITS; OR BUSINESS
 * INTERRUPTION) HOWEVER CAUSED AND ON ANY THEORY OF LIABILITY, WHETHER IN
 * CONTRACT, STRICT LIABILITY, OR TORT (INCLUDING NEGLIGENCE OR OTHERWISE)
 * ARISING IN ANY WAY OUT OF THE USE OF THIS SOFTWARE, EVEN IF ADVISED OF THE
 * POSSIBILITY OF SUCH DAMAGE.
 *---------------------------------------------------------------------------*/

#include "cmsis_os.h"


/*----------------------------------------------------------------------------
 *      RTX User configuration part BEGIN
 *---------------------------------------------------------------------------*/

//-------- <<< Use Configuration Wizard in Context Menu >>> -----------------
//
// <h>Thread Configuration
// =======================
//
//   <o>Number of concurrent running user threads <1-250>
//   <i> Defines max. number of user threads that will run at the same time.
//   <i> Default: 6
#ifndef OS_TASKCNT
#  if   defined(TARGET_LPC1768) || defined(TARGET_LPC2368)   || defined(TARGET_LPC4088) || defined(TARGET_LPC4088_DM) || defined(TARGET_LPC4330) || defined(TARGET_LPC4337) || defined(TARGET_LPC1347) || defined(TARGET_K64F) || defined(TARGET_STM32F401RE)\
   || defined(TARGET_STM32F410RB) || defined(TARGET_KL46Z) || defined(TARGET_KL43Z)  || defined(TARGET_STM32F407) || defined(TARGET_F407VG)  || defined(TARGET_STM32F303VC) || defined(TARGET_LPC1549) || defined(TARGET_LPC11U68) \
   || defined(TARGET_STM32F411RE) || defined(TARGET_STM32F405RG) || defined(TARGET_K22F) || defined(TARGET_STM32F429ZI) || defined(TARGET_STM32F401VC) || defined(TARGET_MAX32610) || defined(TARGET_MAX32600) || defined(TARGET_TEENSY3_1) \
   || defined(TARGET_STM32L152RE) || defined(TARGET_STM32F446RE) || defined(TARGET_STM32F446VE) || defined(TARGET_STM32L476VG) || defined(TARGET_STM32L476RG) || defined(TARGET_STM32F469NI) || defined(TARGET_STM32F746NG) || defined(TARGET_STM32F746ZG) || defined(TARGET_STM32L152RC) \
   || defined(TARGET_EFM32GG_STK3700) || defined(TARGET_EFM32WG_STK3800) || defined(TARGET_EFM32LG_STK3600) || defined(TARGET_EFM32PG_STK3401)
#    define OS_TASKCNT         14
#  elif defined(TARGET_LPC11U24) || defined(TARGET_STM32F303RE) || defined(TARGET_STM32F303K8) || defined(TARGET_LPC11U35_401)  || defined(TARGET_LPC11U35_501) || defined(TARGET_LPCCAPPUCCINO) || defined(TARGET_LPC1114) \
   || defined(TARGET_LPC812)   || defined(TARGET_KL25Z)         || defined(TARGET_KL26Z)       || defined(TARGET_KL27Z)         || defined(TARGET_KL05Z)        || defined(TARGET_STM32F100RB)  || defined(TARGET_STM32F051R8) \
   || defined(TARGET_STM32F103RB) || defined(TARGET_LPC824) || defined(TARGET_STM32F302R8) || defined(TARGET_STM32F334R8) || defined(TARGET_STM32F334C8) \
   || defined(TARGET_STM32L031K6) || defined(TARGET_STM32L053R8) || defined(TARGET_STM32L053C8) || defined(TARGET_STM32L073RZ) || defined(TARGET_STM32F072RB) || defined(TARGET_STM32F091RC) || defined(TARGET_NZ32_SC151) \
<<<<<<< HEAD
   || defined(TARGET_SSCI824)  || defined(TARGET_STM32F030R8) || defined(TARGET_STM32F070RB)  || defined(TARGET_MCU_NRF51822)
=======
   || defined(TARGET_SSCI824)  || defined(TARGET_STM32F030R8) || defined(TARGET_STM32F070RB) \
   || defined(TARGET_EFM32HG_STK3400)
>>>>>>> d1ec4bea
#    define OS_TASKCNT         6
#  else
#    error "no target defined"
#  endif
#endif

#ifdef __MBED_CMSIS_RTOS_CM
//   <o>Idle stack size [bytes] <64-4096:8><#/4>
//   <i> Defines default stack size for the Idle thread.
#ifndef OS_IDLESTKSIZE
 #define OS_IDLESTKSIZE 128
#endif
#else // __MBED_CMSIS_RTOS_CM
//   <o>Default Thread stack size [bytes] <64-4096:8><#/4>
//   <i> Defines default stack size for threads with osThreadDef stacksz = 0
//   <i> Default: 200
#ifndef OS_STKSIZE
 #define OS_STKSIZE     200
#endif
#endif // __MBED_CMSIS_RTOS_CM

//   <o>Main Thread stack size [bytes] <64-32768:8><#/4>
#ifndef OS_MAINSTKSIZE
#  if   defined(TARGET_LPC1768) || defined(TARGET_LPC2368)   || defined(TARGET_LPC4088) || defined(TARGET_LPC4088_DM) || defined(TARGET_LPC4330) || defined(TARGET_LPC4337) || defined(TARGET_LPC1347)  || defined(TARGET_K64F) || defined(TARGET_STM32F401RE)\
   || defined(TARGET_STM32F410RB) || defined(TARGET_KL46Z) || defined(TARGET_KL43Z) || defined(TARGET_STM32F407) || defined(TARGET_F407VG)  || defined(TARGET_STM32F303VC) || defined(TARGET_LPC1549) || defined(TARGET_LPC11U68) \
   || defined(TARGET_STM32F411RE) || defined(TARGET_STM32F405RG) || defined(TARGET_K22F) || defined(TARGET_STM32F429ZI) || defined(TARGET_STM32F401VC) || defined(TARGET_MAX32610) || defined(TARGET_MAX32600) || defined(TARGET_TEENSY3_1) \
   || defined(TARGET_STM32L152RE) || defined(TARGET_STM32F446RE) || defined(TARGET_STM32F446VE) || defined(TARGET_STM32L476VG) || defined(TARGET_STM32L476RG) || defined(TARGET_STM32F469NI) || defined(TARGET_STM32F746NG) || defined(TARGET_STM32F746ZG) || defined(TARGET_STM32L152RC) \
   ||defined(TARGET_EFM32GG_STK3700)
#      define OS_MAINSTKSIZE    256
#  elif defined(TARGET_LPC11U24) || defined(TARGET_LPC11U35_401)  || defined(TARGET_LPC11U35_501) || defined(TARGET_LPCCAPPUCCINO)  || defined(TARGET_LPC1114) \
   || defined(TARGET_LPC812)   || defined(TARGET_KL25Z)         || defined(TARGET_KL26Z)        || defined(TARGET_KL27Z)        || defined(TARGET_KL05Z)        || defined(TARGET_STM32F100RB)  || defined(TARGET_STM32F051R8) \
   || defined(TARGET_STM32F103RB) || defined(TARGET_LPC824) || defined(TARGET_STM32F302R8) || defined(TARGET_STM32F072RB) || defined(TARGET_STM32F091RC) || defined(TARGET_NZ32_SC151) \
   || defined(TARGET_SSCI824) || defined(TARGET_STM32F030R8) || defined(TARGET_STM32F070RB) \
   || defined(TARGET_EFM32WG_STK3800) || defined(TARGET_EFM32LG_STK3600) || defined(TARGET_EFM32PG_STK3401)
#      define OS_MAINSTKSIZE    128
<<<<<<< HEAD
#  elif defined(TARGET_STM32F334R8) || defined(TARGET_STM32F303RE) ||  defined(TARGET_STM32F303K8) ||  defined(TARGET_STM32F334C8) || defined(TARGET_STM32L031K6) || defined(TARGET_STM32L053R8) || defined(TARGET_STM32L053C8) || defined(TARGET_STM32L073RZ) || defined(TARGET_MCU_NRF51822)
=======
#  elif defined(TARGET_STM32F334R8) || defined(TARGET_STM32F303RE) ||  defined(TARGET_STM32F303K8) ||  defined(TARGET_STM32F334C8) \
   || defined(TARGET_STM32L031K6) || defined(TARGET_STM32L053R8) || defined(TARGET_STM32L053C8) || defined(TARGET_STM32L073RZ) \
   || defined(TARGET_EFM32HG_STK3400)
>>>>>>> d1ec4bea
#      define OS_MAINSTKSIZE    112
#  else
#    error "no target defined"
#  endif
#endif

#ifndef __MBED_CMSIS_RTOS_CM
//   <o>Number of threads with user-provided stack size <0-250>
//   <i> Defines the number of threads with user-provided stack size.
//   <i> Default: 0
#ifndef OS_PRIVCNT
 #define OS_PRIVCNT     0
#endif

//   <o>Total stack size [bytes] for threads with user-provided stack size <0-1048576:8><#/4>
//   <i> Defines the combined stack size for threads with user-provided stack size.
//   <i> Default: 0
#ifndef OS_PRIVSTKSIZE
 #define OS_PRIVSTKSIZE 0       // this stack size value is in words
#endif
#endif // __MBED_CMSIS_RTOS_CM

//   <q>Stack overflow checking
//   <i> Enable stack overflow checks at thread switch.
//   <i> Enabling this option increases slightly the execution time of a thread switch.
#ifndef OS_STKCHECK
 #define OS_STKCHECK    1
#endif

//   <q>Stack usage watermark
//   <i> Initialize thread stack with watermark pattern for analyzing stack usage (current/maximum) in System and Thread Viewer.
//   <i> Enabling this option increases significantly the execution time of osThreadCreate.
#ifndef OS_STKINIT
#define OS_STKINIT      0
#endif

//   <o>Processor mode for thread execution
//     <0=> Unprivileged mode
//     <1=> Privileged mode
//   <i> Default: Privileged mode
#ifndef OS_RUNPRIV
 #define OS_RUNPRIV     1
#endif

// </h>

// <h>RTX Kernel Timer Tick Configuration
// ======================================
//   <q> Use Cortex-M SysTick timer as RTX Kernel Timer
//   <i> Cortex-M processors provide in most cases a SysTick timer that can be used as
//   <i> as time-base for RTX.
#ifndef OS_SYSTICK
#   if defined(TARGET_MCU_NRF51822)
#       define OS_SYSTICK                0
#   else
#       define OS_SYSTICK                1
#   endif
#endif
//
//   <o>RTOS Kernel Timer input clock frequency [Hz] <1-1000000000>
//   <i> Defines the input frequency of the RTOS Kernel Timer.
//   <i> When the Cortex-M SysTick timer is used, the input clock
//   <i> is on most systems identical with the core clock.
#ifndef OS_CLOCK
#  if defined(TARGET_LPC1768) || defined(TARGET_LPC2368) || defined(TARGET_TEENSY3_1)
#    define OS_CLOCK       96000000

#  elif defined(TARGET_LPC1347) || defined(TARGET_STM32F303VC) || defined(TARGET_LPC1549) || defined(TARGET_STM32F334R8) || defined(TARGET_STM32F334C8) || defined(TARGET_STM32F303RE)
#    define OS_CLOCK       72000000

#  elif defined(TARGET_STM32F303K8)
#    define OS_CLOCK       64000000

#  elif defined(TARGET_LPC11U24) || defined(TARGET_LPC11U35_401)  || defined(TARGET_LPC11U35_501) || defined(TARGET_LPCCAPPUCCINO)  || defined(TARGET_LPC1114) || defined(TARGET_KL25Z) \
     || defined(TARGET_KL26Z) || defined(TARGET_KL27Z) || defined(TARGET_KL05Z) || defined(TARGET_KL46Z) || defined(TARGET_KL43Z) || defined(TARGET_STM32F051R8) || defined(TARGET_LPC11U68) || defined(TARGET_STM32F072RB) || defined(TARGET_STM32F091RC)
#    define OS_CLOCK       48000000

#  elif defined(TARGET_LPC812)
#    define OS_CLOCK       36000000

#  elif defined(TARGET_LPC824) || defined(TARGET_SSCI824)
#    define OS_CLOCK       30000000

#  elif  defined(TARGET_STM32F100RB)
#    define OS_CLOCK       24000000

#  elif defined(TARGET_LPC4088) || defined(TARGET_LPC4088_DM) || defined(TARGET_K64F) || defined(TARGET_K22F)
#    define OS_CLOCK       120000000

#  elif defined(TARGET_LPC4330)
#    define OS_CLOCK       204000000

#  elif defined(TARGET_LPC4337)
#    define OS_CLOCK       204000000

#  elif defined(TARGET_STM32F407) || defined(TARGET_F407VG)
#    define OS_CLOCK       168000000

#  elif defined(TARGET_STM32F401RE)
#    define OS_CLOCK       84000000

#  elif defined(TARGET_STM32F411RE)
#     define OS_CLOCK      100000000

#  elif defined(TARGET_STM32F410RB)
#     define OS_CLOCK      100000000

#elif defined(TARGET_STM32F103RB)
#    define OS_CLOCK       72000000

#elif defined(TARGET_STM32F429ZI)
#    define OS_CLOCK       168000000

#elif defined(TARGET_STM32F302R8)
#    define OS_CLOCK       72000000

#elif defined(TARGET_STM32L031K6) || defined(TARGET_STM32L053R8) || defined(TARGET_STM32L053C8) || defined(TARGET_STM32L073RZ)
#    define OS_CLOCK       32000000

#elif defined(TARGET_STM32F401VC)
#    define OS_CLOCK       84000000

#  elif defined(TARGET_STM32F746NG) || defined(TARGET_STM32F746ZG)
#     define OS_CLOCK      216000000

#elif defined(TARGET_MAX32610) || defined(TARGET_MAX32600)
#    define OS_CLOCK       24000000

#elif defined(TARGET_NZ32_SC151)
#    define OS_CLOCK       32000000

#elif defined(TARGET_STM32L152RE)
#    define OS_CLOCK       24000000

#elif (defined(TARGET_STM32F446RE) || defined(TARGET_STM32F446VE))
#    define OS_CLOCK       180000000

#elif defined(TARGET_STM32F030R8)
#    define OS_CLOCK       48000000

#elif defined(TARGET_STM32F070RB)
#    define OS_CLOCK       48000000

#elif defined(TARGET_STM32L476VG) || defined(TARGET_STM32L476RG)
#    define OS_CLOCK       80000000

#elif defined(TARGET_STM32F469NI)
#    define OS_CLOCK       168000000

#elif defined(TARGET_STM32L152RC)
#    define OS_CLOCK       24000000

<<<<<<< HEAD
#elif defined(TARGET_MCU_NRF51822)
#    define OS_CLOCK        32768
=======
#elif defined(TARGET_EFM32)
#    include "clocking.h"
#    define OS_CLOCK       REFERENCE_FREQUENCY
>>>>>>> d1ec4bea

#  else
#    error "no target defined"
#  endif
#endif

//   <o>RTX Timer tick interval value [us] <1-1000000>
//   <i> The RTX Timer tick interval value is used to calculate timeout values.
//   <i> When the Cortex-M SysTick timer is enabled, the value also configures the SysTick timer.
//   <i> Default: 1000  (1ms)
#ifndef OS_TICK
 #define OS_TICK        1000
#endif

// </h>

// <h>System Configuration
// =======================
//
// <e>Round-Robin Thread switching
// ===============================
//
// <i> Enables Round-Robin Thread switching.
#ifndef OS_ROBIN
 #define OS_ROBIN       1
#endif

//   <o>Round-Robin Timeout [ticks] <1-1000>
//   <i> Defines how long a thread will execute before a thread switch.
//   <i> Default: 5
#ifndef OS_ROBINTOUT
 #define OS_ROBINTOUT   5
#endif

// </e>

// <e>User Timers
// ==============
//   <i> Enables user Timers
#ifndef OS_TIMERS
 #define OS_TIMERS      1
#endif

//   <o>Timer Thread Priority
//                        <1=> Low
//     <2=> Below Normal  <3=> Normal  <4=> Above Normal
//                        <5=> High
//                        <6=> Realtime (highest)
//   <i> Defines priority for Timer Thread
//   <i> Default: High
#ifndef OS_TIMERPRIO
 #define OS_TIMERPRIO   5
#endif

//   <o>Timer Thread stack size [bytes] <64-4096:8><#/4>
//   <i> Defines stack size for Timer thread.
//   <i> Default: 200
#ifndef OS_TIMERSTKSZ
 #define OS_TIMERSTKSZ  200
#endif

//   <o>Timer Callback Queue size <1-32>
//   <i> Number of concurrent active timer callback functions.
//   <i> Default: 4
#ifndef OS_TIMERCBQS
 #define OS_TIMERCBQS   4
#endif

// </e>

//   <o>ISR FIFO Queue size<4=>   4 entries  <8=>   8 entries
//                         <12=> 12 entries  <16=> 16 entries
//                         <24=> 24 entries  <32=> 32 entries
//                         <48=> 48 entries  <64=> 64 entries
//                         <96=> 96 entries
//   <i> ISR functions store requests to this buffer,
//   <i> when they are called from the interrupt handler.
//   <i> Default: 16 entries
#ifndef OS_FIFOSZ
 #define OS_FIFOSZ      16
#endif

// </h>

//------------- <<< end of configuration section >>> -----------------------

// Standard library system mutexes
// ===============================
//  Define max. number system mutexes that are used to protect
//  the arm standard runtime library. For microlib they are not used.
#ifndef OS_MUTEXCNT
 #define OS_MUTEXCNT    12
#endif

/*----------------------------------------------------------------------------
 *      RTX User configuration part END
 *---------------------------------------------------------------------------*/

#define OS_TRV          ((uint32_t)(((double)OS_CLOCK*(double)OS_TICK)/1E6)-1)


/*----------------------------------------------------------------------------
 *      OS Idle daemon
 *---------------------------------------------------------------------------*/
extern void rtos_idle_loop(void);

void os_idle_demon (void) {
    /* The idle demon is a system thread, running when no other thread is      */
    /* ready to run.                                                           */
    rtos_idle_loop();
}

/*----------------------------------------------------------------------------
 *      RTX Errors
 *---------------------------------------------------------------------------*/
extern void error(const char* format, ...);
extern osThreadId svcThreadGetId (void);

void os_error (uint32_t err_code) {
    /* This function is called when a runtime error is detected. Parameter     */
    /* 'err_code' holds the runtime error code (defined in RTX_Config.h).      */
    osThreadId err_task = svcThreadGetId();
    error("RTX error code: 0x%08X, task ID: 0x%08X\n", err_code, err_task);
}

void sysThreadError(osStatus status) {
    if (status != osOK) {
        osThreadId err_task = svcThreadGetId();
        error("CMSIS-RTOS error status: 0x%08X, task ID: 0x%08X\n", status, err_task);
    }
}

/*----------------------------------------------------------------------------
 *      RTX Configuration Functions
 *---------------------------------------------------------------------------*/

#include "RTX_CM_lib.h"

/*----------------------------------------------------------------------------
 * end of file
 *---------------------------------------------------------------------------*/<|MERGE_RESOLUTION|>--- conflicted
+++ resolved
@@ -58,12 +58,8 @@
    || defined(TARGET_LPC812)   || defined(TARGET_KL25Z)         || defined(TARGET_KL26Z)       || defined(TARGET_KL27Z)         || defined(TARGET_KL05Z)        || defined(TARGET_STM32F100RB)  || defined(TARGET_STM32F051R8) \
    || defined(TARGET_STM32F103RB) || defined(TARGET_LPC824) || defined(TARGET_STM32F302R8) || defined(TARGET_STM32F334R8) || defined(TARGET_STM32F334C8) \
    || defined(TARGET_STM32L031K6) || defined(TARGET_STM32L053R8) || defined(TARGET_STM32L053C8) || defined(TARGET_STM32L073RZ) || defined(TARGET_STM32F072RB) || defined(TARGET_STM32F091RC) || defined(TARGET_NZ32_SC151) \
-<<<<<<< HEAD
-   || defined(TARGET_SSCI824)  || defined(TARGET_STM32F030R8) || defined(TARGET_STM32F070RB)  || defined(TARGET_MCU_NRF51822)
-=======
    || defined(TARGET_SSCI824)  || defined(TARGET_STM32F030R8) || defined(TARGET_STM32F070RB) \
-   || defined(TARGET_EFM32HG_STK3400)
->>>>>>> d1ec4bea
+   || defined(TARGET_EFM32HG_STK3400) || defined(TARGET_MCU_NRF51822)
 #    define OS_TASKCNT         6
 #  else
 #    error "no target defined"
@@ -99,13 +95,9 @@
    || defined(TARGET_SSCI824) || defined(TARGET_STM32F030R8) || defined(TARGET_STM32F070RB) \
    || defined(TARGET_EFM32WG_STK3800) || defined(TARGET_EFM32LG_STK3600) || defined(TARGET_EFM32PG_STK3401)
 #      define OS_MAINSTKSIZE    128
-<<<<<<< HEAD
-#  elif defined(TARGET_STM32F334R8) || defined(TARGET_STM32F303RE) ||  defined(TARGET_STM32F303K8) ||  defined(TARGET_STM32F334C8) || defined(TARGET_STM32L031K6) || defined(TARGET_STM32L053R8) || defined(TARGET_STM32L053C8) || defined(TARGET_STM32L073RZ) || defined(TARGET_MCU_NRF51822)
-=======
 #  elif defined(TARGET_STM32F334R8) || defined(TARGET_STM32F303RE) ||  defined(TARGET_STM32F303K8) ||  defined(TARGET_STM32F334C8) \
    || defined(TARGET_STM32L031K6) || defined(TARGET_STM32L053R8) || defined(TARGET_STM32L053C8) || defined(TARGET_STM32L073RZ) \
-   || defined(TARGET_EFM32HG_STK3400)
->>>>>>> d1ec4bea
+   || defined(TARGET_EFM32HG_STK3400) || defined(TARGET_MCU_NRF51822)
 #      define OS_MAINSTKSIZE    112
 #  else
 #    error "no target defined"
@@ -258,14 +250,12 @@
 #elif defined(TARGET_STM32L152RC)
 #    define OS_CLOCK       24000000
 
-<<<<<<< HEAD
-#elif defined(TARGET_MCU_NRF51822)
-#    define OS_CLOCK        32768
-=======
 #elif defined(TARGET_EFM32)
 #    include "clocking.h"
 #    define OS_CLOCK       REFERENCE_FREQUENCY
->>>>>>> d1ec4bea
+
+#elif defined(TARGET_MCU_NRF51822)
+#    define OS_CLOCK        32768
 
 #  else
 #    error "no target defined"
